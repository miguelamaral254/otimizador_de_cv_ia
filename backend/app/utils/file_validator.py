"""
Utilitários para validação de arquivos.
"""

import os
import platform
from pathlib import Path
from fastapi import HTTPException, status
from typing import Optional

# Tenta importar magic apenas se estiver disponível
try:
    import magic
    MAGIC_AVAILABLE = True
except ImportError:
    MAGIC_AVAILABLE = False


class FileValidator:
    """Classe para validação de arquivos."""

    # Tipos MIME aceitos para PDFs
    ACCEPTED_MIME_TYPES = [
        "application/pdf",
        "application/x-pdf",
        "binary/octet-stream",  # Alguns PDFs podem ter este tipo
    ]

    # Extensões aceitas
    ACCEPTED_EXTENSIONS = [".pdf"]

    @classmethod
    def validate_pdf_file(
        cls, file_path: Path, max_size_mb: int = 10, check_content: bool = True
    ) -> dict:
        """
        Valida um arquivo PDF.

        Args:
            file_path: Caminho para o arquivo
            max_size_mb: Tamanho máximo em MB
            check_content: Se deve verificar o conteúdo do arquivo

        Returns:
            dict: Informações de validação

        Raises:
            HTTPException: Se o arquivo for inválido
        """
        validation_result = {
            "is_valid": True,
            "file_size_mb": 0,
            "mime_type": None,
            "extension": None,
            "errors": [],
        }

        try:
            # Verifica se o arquivo existe
            if not file_path.exists():
                raise HTTPException(
                    status_code=status.HTTP_400_BAD_REQUEST,
                    detail="Arquivo não encontrado",
                )

            # Verifica extensão
            file_extension = file_path.suffix.lower()
            validation_result["extension"] = file_extension

            if file_extension not in cls.ACCEPTED_EXTENSIONS:
                validation_result["is_valid"] = False
                validation_result["errors"].append(
                    f"Extensão '{file_extension}' não é aceita. Use apenas: {', '.join(cls.ACCEPTED_EXTENSIONS)}"
                )

            # Verifica tamanho
            file_size_bytes = file_path.stat().st_size
            file_size_mb = file_size_bytes / (1024 * 1024)
            validation_result["file_size_mb"] = round(file_size_mb, 2)

            max_size_bytes = max_size_mb * 1024 * 1024
            if file_size_bytes > max_size_bytes:
                validation_result["is_valid"] = False
                validation_result["errors"].append(
                    f"Arquivo muito grande: {file_size_mb:.2f}MB. Tamanho máximo: {max_size_mb}MB"
                )

            # Verifica tipo MIME se solicitado e se magic estiver disponível
            if check_content and MAGIC_AVAILABLE:
                try:
                    mime_type = magic.from_file(str(file_path), mime=True)
                    validation_result["mime_type"] = mime_type

                    if mime_type not in cls.ACCEPTED_MIME_TYPES:
                        validation_result["is_valid"] = False
                        validation_result["errors"].append(
                            f"Tipo de arquivo inválido: {mime_type}. Apenas PDFs são aceitos."
                        )
                except Exception as e:
                    validation_result["errors"].append(
                        f"Não foi possível verificar o tipo do arquivo: {str(e)}"
                    )
                    validation_result["is_valid"] = False
            elif check_content and not MAGIC_AVAILABLE:
                # Fallback para Windows: verifica apenas a extensão
                validation_result["mime_type"] = "application/pdf (verificado por extensão)"
                if platform.system() == "Windows":
                    # No Windows, confia na extensão do arquivo
                    pass
                else:
                    validation_result["errors"].append(
                        "Biblioteca magic não disponível. Verificação de tipo MIME desabilitada."
                    )

            # Se houver erros, levanta exceção
            if not validation_result["is_valid"]:
                error_message = "; ".join(validation_result["errors"])
                raise HTTPException(
                    status_code=status.HTTP_400_BAD_REQUEST, detail=error_message
                )

            return validation_result

        except HTTPException:
            raise
        except Exception as e:
            raise HTTPException(
                status_code=status.HTTP_500_INTERNAL_SERVER_ERROR,
                detail=f"Erro ao validar arquivo: {str(e)}",
            )

    @classmethod
    def sanitize_filename(cls, filename: str) -> str:
        """
        Sanitiza o nome do arquivo para evitar problemas de segurança.

        Args:
            filename: Nome original do arquivo

        Returns:
            str: Nome sanitizado
        """
        # Remove caracteres perigosos
        dangerous_chars = ["/", "\\", ":", "*", "?", '"', "<", ">", "|"]
        sanitized = filename

        for char in dangerous_chars:
            sanitized = sanitized.replace(char, "_")

        # Remove espaços múltiplos
        sanitized = " ".join(sanitized.split())

        # Limita o tamanho
        if len(sanitized) > 100:
            name, ext = (
                sanitized.rsplit(".", 1) if "." in sanitized else (sanitized, "")
            )
            sanitized = name[:95] + ("." + ext if ext else "")

<<<<<<< HEAD
        return sanitized
=======


>>>>>>> 2c097baf
<|MERGE_RESOLUTION|>--- conflicted
+++ resolved
@@ -2,48 +2,43 @@
 Utilitários para validação de arquivos.
 """
 
-import os
-import platform
+import magic
 from pathlib import Path
 from fastapi import HTTPException, status
 from typing import Optional
 
-# Tenta importar magic apenas se estiver disponível
-try:
-    import magic
-    MAGIC_AVAILABLE = True
-except ImportError:
-    MAGIC_AVAILABLE = False
-
 
 class FileValidator:
     """Classe para validação de arquivos."""
-
+    
     # Tipos MIME aceitos para PDFs
     ACCEPTED_MIME_TYPES = [
         "application/pdf",
         "application/x-pdf",
-        "binary/octet-stream",  # Alguns PDFs podem ter este tipo
+        "binary/octet-stream"  # Alguns PDFs podem ter este tipo
     ]
-
+    
     # Extensões aceitas
     ACCEPTED_EXTENSIONS = [".pdf"]
-
+    
     @classmethod
     def validate_pdf_file(
-        cls, file_path: Path, max_size_mb: int = 10, check_content: bool = True
+        cls,
+        file_path: Path,
+        max_size_mb: int = 10,
+        check_content: bool = True
     ) -> dict:
         """
         Valida um arquivo PDF.
-
+        
         Args:
             file_path: Caminho para o arquivo
             max_size_mb: Tamanho máximo em MB
             check_content: Se deve verificar o conteúdo do arquivo
-
+            
         Returns:
             dict: Informações de validação
-
+            
         Raises:
             HTTPException: Se o arquivo for inválido
         """
@@ -52,45 +47,45 @@
             "file_size_mb": 0,
             "mime_type": None,
             "extension": None,
-            "errors": [],
+            "errors": []
         }
-
+        
         try:
             # Verifica se o arquivo existe
             if not file_path.exists():
                 raise HTTPException(
                     status_code=status.HTTP_400_BAD_REQUEST,
-                    detail="Arquivo não encontrado",
+                    detail="Arquivo não encontrado"
                 )
-
+            
             # Verifica extensão
             file_extension = file_path.suffix.lower()
             validation_result["extension"] = file_extension
-
+            
             if file_extension not in cls.ACCEPTED_EXTENSIONS:
                 validation_result["is_valid"] = False
                 validation_result["errors"].append(
                     f"Extensão '{file_extension}' não é aceita. Use apenas: {', '.join(cls.ACCEPTED_EXTENSIONS)}"
                 )
-
+            
             # Verifica tamanho
             file_size_bytes = file_path.stat().st_size
             file_size_mb = file_size_bytes / (1024 * 1024)
             validation_result["file_size_mb"] = round(file_size_mb, 2)
-
+            
             max_size_bytes = max_size_mb * 1024 * 1024
             if file_size_bytes > max_size_bytes:
                 validation_result["is_valid"] = False
                 validation_result["errors"].append(
                     f"Arquivo muito grande: {file_size_mb:.2f}MB. Tamanho máximo: {max_size_mb}MB"
                 )
-
-            # Verifica tipo MIME se solicitado e se magic estiver disponível
-            if check_content and MAGIC_AVAILABLE:
+            
+            # Verifica tipo MIME se solicitado
+            if check_content:
                 try:
                     mime_type = magic.from_file(str(file_path), mime=True)
                     validation_result["mime_type"] = mime_type
-
+                    
                     if mime_type not in cls.ACCEPTED_MIME_TYPES:
                         validation_result["is_valid"] = False
                         validation_result["errors"].append(
@@ -101,65 +96,52 @@
                         f"Não foi possível verificar o tipo do arquivo: {str(e)}"
                     )
                     validation_result["is_valid"] = False
-            elif check_content and not MAGIC_AVAILABLE:
-                # Fallback para Windows: verifica apenas a extensão
-                validation_result["mime_type"] = "application/pdf (verificado por extensão)"
-                if platform.system() == "Windows":
-                    # No Windows, confia na extensão do arquivo
-                    pass
-                else:
-                    validation_result["errors"].append(
-                        "Biblioteca magic não disponível. Verificação de tipo MIME desabilitada."
-                    )
-
+            
             # Se houver erros, levanta exceção
             if not validation_result["is_valid"]:
                 error_message = "; ".join(validation_result["errors"])
                 raise HTTPException(
-                    status_code=status.HTTP_400_BAD_REQUEST, detail=error_message
+                    status_code=status.HTTP_400_BAD_REQUEST,
+                    detail=error_message
                 )
-
+            
             return validation_result
-
+            
         except HTTPException:
             raise
         except Exception as e:
             raise HTTPException(
                 status_code=status.HTTP_500_INTERNAL_SERVER_ERROR,
-                detail=f"Erro ao validar arquivo: {str(e)}",
+                detail=f"Erro ao validar arquivo: {str(e)}"
             )
-
+    
     @classmethod
     def sanitize_filename(cls, filename: str) -> str:
         """
         Sanitiza o nome do arquivo para evitar problemas de segurança.
-
+        
         Args:
             filename: Nome original do arquivo
-
+            
         Returns:
             str: Nome sanitizado
         """
         # Remove caracteres perigosos
-        dangerous_chars = ["/", "\\", ":", "*", "?", '"', "<", ">", "|"]
+        dangerous_chars = ['/', '\\', ':', '*', '?', '"', '<', '>', '|']
         sanitized = filename
-
+        
         for char in dangerous_chars:
-            sanitized = sanitized.replace(char, "_")
-
+            sanitized = sanitized.replace(char, '_')
+        
         # Remove espaços múltiplos
-        sanitized = " ".join(sanitized.split())
-
+        sanitized = ' '.join(sanitized.split())
+        
         # Limita o tamanho
         if len(sanitized) > 100:
-            name, ext = (
-                sanitized.rsplit(".", 1) if "." in sanitized else (sanitized, "")
-            )
-            sanitized = name[:95] + ("." + ext if ext else "")
-
-<<<<<<< HEAD
+            name, ext = sanitized.rsplit('.', 1) if '.' in sanitized else (sanitized, '')
+            sanitized = name[:95] + ('.' + ext if ext else '')
+        
         return sanitized
-=======
 
 
->>>>>>> 2c097baf
+
